/* ====================================================================
 * Copyright (c) 2008 The OpenSSL Project.  All rights reserved.
 *
 * Redistribution and use in source and binary forms, with or without
 * modification, are permitted provided that the following conditions
 * are met:
 *
 * 1. Redistributions of source code must retain the above copyright
 *    notice, this list of conditions and the following disclaimer.
 *
 * 2. Redistributions in binary form must reproduce the above copyright
 *    notice, this list of conditions and the following disclaimer in
 *    the documentation and/or other materials provided with the
 *    distribution.
 *
 * 3. All advertising materials mentioning features or use of this
 *    software must display the following acknowledgment:
 *    "This product includes software developed by the OpenSSL Project
 *    for use in the OpenSSL Toolkit. (http://www.openssl.org/)"
 *
 * 4. The names "OpenSSL Toolkit" and "OpenSSL Project" must not be used to
 *    endorse or promote products derived from this software without
 *    prior written permission. For written permission, please contact
 *    openssl-core@openssl.org.
 *
 * 5. Products derived from this software may not be called "OpenSSL"
 *    nor may "OpenSSL" appear in their names without prior written
 *    permission of the OpenSSL Project.
 *
 * 6. Redistributions of any form whatsoever must retain the following
 *    acknowledgment:
 *    "This product includes software developed by the OpenSSL Project
 *    for use in the OpenSSL Toolkit (http://www.openssl.org/)"
 *
 * THIS SOFTWARE IS PROVIDED BY THE OpenSSL PROJECT ``AS IS'' AND ANY
 * EXPRESSED OR IMPLIED WARRANTIES, INCLUDING, BUT NOT LIMITED TO, THE
 * IMPLIED WARRANTIES OF MERCHANTABILITY AND FITNESS FOR A PARTICULAR
 * PURPOSE ARE DISCLAIMED.  IN NO EVENT SHALL THE OpenSSL PROJECT OR
 * ITS CONTRIBUTORS BE LIABLE FOR ANY DIRECT, INDIRECT, INCIDENTAL,
 * SPECIAL, EXEMPLARY, OR CONSEQUENTIAL DAMAGES (INCLUDING, BUT
 * NOT LIMITED TO, PROCUREMENT OF SUBSTITUTE GOODS OR SERVICES;
 * LOSS OF USE, DATA, OR PROFITS; OR BUSINESS INTERRUPTION)
 * HOWEVER CAUSED AND ON ANY THEORY OF LIABILITY, WHETHER IN CONTRACT,
 * STRICT LIABILITY, OR TORT (INCLUDING NEGLIGENCE OR OTHERWISE)
 * ARISING IN ANY WAY OUT OF THE USE OF THIS SOFTWARE, EVEN IF ADVISED
 * OF THE POSSIBILITY OF SUCH DAMAGE.
 * ==================================================================== */

#ifndef OPENSSL_HEADER_MODES_INTERNAL_H
#define OPENSSL_HEADER_MODES_INTERNAL_H

#include <GFp/aes.h>

#include "../../internal.h"

#if defined(__cplusplus)
extern "C" {
#endif


<<<<<<< HEAD
/* aes_block_f is a pointer to |AES_Encrypt| or a variant thereof. */
typedef void (*aes_block_f)(const uint8_t in[16], uint8_t out[16],
                            const AES_KEY *key);
int GFp_aes_block_is_aesni_encrypt(aes_block_f aes_block);
=======
#define STRICT_ALIGNMENT 1
#if defined(OPENSSL_X86_64) || defined(OPENSSL_X86) || defined(OPENSSL_AARCH64)
#undef STRICT_ALIGNMENT
#define STRICT_ALIGNMENT 0
#endif

#if defined(__GNUC__) && __GNUC__ >= 2
static inline uint32_t CRYPTO_bswap4(uint32_t x) {
  return __builtin_bswap32(x);
}

static inline uint64_t CRYPTO_bswap8(uint64_t x) {
  return __builtin_bswap64(x);
}
#elif defined(_MSC_VER)
OPENSSL_MSVC_PRAGMA(warning(push, 3))
#include <intrin.h>
OPENSSL_MSVC_PRAGMA(warning(pop))
#pragma intrinsic(_byteswap_uint64, _byteswap_ulong)
static inline uint32_t CRYPTO_bswap4(uint32_t x) {
  return _byteswap_ulong(x);
}

static inline uint64_t CRYPTO_bswap8(uint64_t x) {
  return _byteswap_uint64(x);
}
#else
static inline uint32_t CRYPTO_bswap4(uint32_t x) {
  x = (x >> 16) | (x << 16);
  x = ((x & 0xff00ff00) >> 8) | ((x & 0x00ff00ff) << 8);
  return x;
}

static inline uint64_t CRYPTO_bswap8(uint64_t x) {
  return CRYPTO_bswap4(x >> 32) | (((uint64_t)CRYPTO_bswap4(x)) << 32);
}
#endif

static inline uint32_t GETU32(const void *in) {
  uint32_t v;
  OPENSSL_memcpy(&v, in, sizeof(v));
  return CRYPTO_bswap4(v);
}

static inline void PUTU32(void *out, uint32_t v) {
  v = CRYPTO_bswap4(v);
  OPENSSL_memcpy(out, &v, sizeof(v));
}

// block128_f is the type of a 128-bit, block cipher.
typedef void (*block128_f)(const uint8_t in[16], uint8_t out[16],
                           const void *key);
>>>>>>> 808f8329

// GCM definitions
typedef struct { uint64_t hi,lo; } u128;

<<<<<<< HEAD
typedef void (*gcm128_gmult_f)(uint8_t Xi[16], const u128 Htable[16]);
typedef void (*gcm128_ghash_f)(uint8_t Xi[16], const u128 Htable[16],
                               const uint8_t *inp, size_t len);

#define GCM128_HTABLE_LEN 16

#define GCM128_SERIALIZED_LEN (GCM128_HTABLE_LEN * 16)

/* This differs from OpenSSL's |gcm128_context| in that it does not have the
 * |key| pointer, in order to make it |memcpy|-friendly. See GFp/modes.h
 * for more info. */
struct gcm128_context {
  /* Following 6 names follow names in GCM specification */
  alignas(16) uint8_t Yi[16];
  alignas(16) uint8_t EKi[16];
  alignas(16) uint8_t EK0[16];
  alignas(16) struct {
    uint64_t u[2];
  } len;
  alignas(16) uint8_t Xi[16];
  alignas(16) struct {
=======
// gmult_func multiplies |Xi| by the GCM key and writes the result back to
// |Xi|.
typedef void (*gmult_func)(uint64_t Xi[2], const u128 Htable[16]);

// ghash_func repeatedly multiplies |Xi| by the GCM key and adds in blocks from
// |inp|. The result is written back to |Xi| and the |len| argument must be a
// multiple of 16.
typedef void (*ghash_func)(uint64_t Xi[2], const u128 Htable[16],
                           const uint8_t *inp, size_t len);

// This differs from upstream's |gcm128_context| in that it does not have the
// |key| pointer, in order to make it |memcpy|-friendly. Rather the key is
// passed into each call that needs it.
struct gcm128_context {
  // Following 6 names follow names in GCM specification
  union {
>>>>>>> 808f8329
    uint64_t u[2];
  } H_unused;

<<<<<<< HEAD
  /* Relative position of Xi, H and pre-computed Htable is used in some
   * assembler modules, i.e. don't change the order! */
  u128 Htable[GCM128_HTABLE_LEN];
=======
  // Note that the order of |Xi|, |H| and |Htable| is fixed by the MOVBE-based,
  // x86-64, GHASH assembly.
  u128 H;
  u128 Htable[16];
  gmult_func gmult;
  ghash_func ghash;
>>>>>>> 808f8329

  gcm128_gmult_f gmult;
  gcm128_ghash_f ghash;
  aes_block_f block;

  // use_aesni_gcm_crypt is true if this context should use the assembly
  // functions |aesni_gcm_encrypt| and |aesni_gcm_decrypt| to process data.
  unsigned use_aesni_gcm_crypt:1;
};

#if defined(OPENSSL_X86) || defined(OPENSSL_X86_64)
<<<<<<< HEAD
/* GFp_gcm_clmul_enabled returns one if the CLMUL implementation of GCM is
 * used. */
int GFp_gcm_clmul_enabled(void);
=======
// crypto_gcm_clmul_enabled returns one if the CLMUL implementation of GCM is
// used.
int crypto_gcm_clmul_enabled(void);
>>>>>>> 808f8329
#endif


// CTR.

<<<<<<< HEAD
/* aes_ctr_f is the type of a function that performs CTR-mode encryption with
 * AES. */
typedef void (*aes_ctr_f)(const uint8_t *in, uint8_t *out, size_t blocks,
                          const AES_KEY *key, const uint8_t ivec[16]);

/* GCM.
 *
 * This API differs from the OpenSSL API slightly. The |GCM128_CONTEXT| does
 * not have a |key| pointer that points to the key as OpenSSL's version does.
 * Instead, every function takes a |key| parameter. This way |GCM128_CONTEXT|
 * can be safely copied. */

typedef struct gcm128_context GCM128_CONTEXT;

OPENSSL_EXPORT void GFp_gcm128_init_serialized(
    uint8_t serialized_ctx[GCM128_SERIALIZED_LEN], const AES_KEY *key,
    aes_block_f block);

OPENSSL_EXPORT void GFp_gcm128_init(
    GCM128_CONTEXT *ctx, const AES_KEY *key, aes_block_f block,
    const uint8_t serialized_ctx[GCM128_SERIALIZED_LEN], const uint8_t *iv);

/* GFp_gcm128_aad sets the authenticated data for an instance of GCM. This must
 * be called before and data is encrypted. It returns one on success and zero
 * otherwise. */
OPENSSL_EXPORT int GFp_gcm128_aad(GCM128_CONTEXT *ctx, const uint8_t *aad,
                                  size_t len);

/* GFp_gcm128_encrypt_ctr32 encrypts |len| bytes from |in| to |out| using a CTR
 * function that only handles the bottom 32 bits of the nonce, like
 * |GFp_ctr128_encrypt_ctr32|. The |key| must be the same key that was passed
 * to |GFp_gcm128_init|. It returns one on success and zero otherwise. */
OPENSSL_EXPORT int GFp_gcm128_encrypt_ctr32(GCM128_CONTEXT *ctx,
                                            const AES_KEY *key,
                                            const uint8_t *in, uint8_t *out,
                                            size_t len, aes_ctr_f stream);

/* GFp_gcm128_decrypt_ctr32 decrypts |len| bytes from |in| to |out| using a CTR
 * function that only handles the bottom 32 bits of the nonce, like
 * |GFp_ctr128_encrypt_ctr32|. The |key| must be the same key that was passed
 * to |GFp_gcm128_init|. It returns one on success and zero otherwise. */
OPENSSL_EXPORT int GFp_gcm128_decrypt_ctr32(GCM128_CONTEXT *ctx,
                                            const AES_KEY *key,
                                            const uint8_t *in, uint8_t *out,
                                            size_t len, aes_ctr_f stream);

/* GFp_gcm128_tag calculates the authenticator and copies it into |tag|. */
OPENSSL_EXPORT void GFp_gcm128_tag(GCM128_CONTEXT *ctx, uint8_t tag[16]);

=======
// ctr128_f is the type of a function that performs CTR-mode encryption.
typedef void (*ctr128_f)(const uint8_t *in, uint8_t *out, size_t blocks,
                         const void *key, const uint8_t ivec[16]);

// CRYPTO_ctr128_encrypt encrypts (or decrypts, it's the same in CTR mode)
// |len| bytes from |in| to |out| using |block| in counter mode. There's no
// requirement that |len| be a multiple of any value and any partial blocks are
// stored in |ecount_buf| and |*num|, which must be zeroed before the initial
// call. The counter is a 128-bit, big-endian value in |ivec| and is
// incremented by this function.
void CRYPTO_ctr128_encrypt(const uint8_t *in, uint8_t *out, size_t len,
                           const void *key, uint8_t ivec[16],
                           uint8_t ecount_buf[16], unsigned *num,
                           block128_f block);

// CRYPTO_ctr128_encrypt_ctr32 acts like |CRYPTO_ctr128_encrypt| but takes
// |ctr|, a function that performs CTR mode but only deals with the lower 32
// bits of the counter. This is useful when |ctr| can be an optimised
// function.
void CRYPTO_ctr128_encrypt_ctr32(const uint8_t *in, uint8_t *out, size_t len,
                                 const void *key, uint8_t ivec[16],
                                 uint8_t ecount_buf[16], unsigned *num,
                                 ctr128_f ctr);

#if !defined(OPENSSL_NO_ASM) && \
    (defined(OPENSSL_X86) || defined(OPENSSL_X86_64))
void aesni_ctr32_encrypt_blocks(const uint8_t *in, uint8_t *out, size_t blocks,
                                const void *key, const uint8_t *ivec);
#endif


// GCM.
//
// This API differs from the upstream API slightly. The |GCM128_CONTEXT| does
// not have a |key| pointer that points to the key as upstream's version does.
// Instead, every function takes a |key| parameter. This way |GCM128_CONTEXT|
// can be safely copied.

typedef struct gcm128_context GCM128_CONTEXT;

// CRYPTO_ghash_init writes a precomputed table of powers of |gcm_key| to
// |out_table| and sets |*out_mult| and |*out_hash| to (potentially hardware
// accelerated) functions for performing operations in the GHASH field. If the
// AVX implementation was used |*out_is_avx| will be true.
void CRYPTO_ghash_init(gmult_func *out_mult, ghash_func *out_hash,
                       u128 *out_key, u128 out_table[16], int *out_is_avx,
                       const uint8_t *gcm_key);

// CRYPTO_gcm128_init initialises |ctx| to use |block| (typically AES) with
// the given key. |is_aesni_encrypt| is one if |block| is |aesni_encrypt|.
OPENSSL_EXPORT void CRYPTO_gcm128_init(GCM128_CONTEXT *ctx, const void *key,
                                       block128_f block, int is_aesni_encrypt);

// CRYPTO_gcm128_setiv sets the IV (nonce) for |ctx|. The |key| must be the
// same key that was passed to |CRYPTO_gcm128_init|.
OPENSSL_EXPORT void CRYPTO_gcm128_setiv(GCM128_CONTEXT *ctx, const void *key,
                                        const uint8_t *iv, size_t iv_len);

// CRYPTO_gcm128_aad sets the authenticated data for an instance of GCM.
// This must be called before and data is encrypted. It returns one on success
// and zero otherwise.
OPENSSL_EXPORT int CRYPTO_gcm128_aad(GCM128_CONTEXT *ctx, const uint8_t *aad,
                                     size_t len);

// CRYPTO_gcm128_encrypt encrypts |len| bytes from |in| to |out|. The |key|
// must be the same key that was passed to |CRYPTO_gcm128_init|. It returns one
// on success and zero otherwise.
OPENSSL_EXPORT int CRYPTO_gcm128_encrypt(GCM128_CONTEXT *ctx, const void *key,
                                         const uint8_t *in, uint8_t *out,
                                         size_t len);

// CRYPTO_gcm128_decrypt decrypts |len| bytes from |in| to |out|. The |key|
// must be the same key that was passed to |CRYPTO_gcm128_init|. It returns one
// on success and zero otherwise.
OPENSSL_EXPORT int CRYPTO_gcm128_decrypt(GCM128_CONTEXT *ctx, const void *key,
                                         const uint8_t *in, uint8_t *out,
                                         size_t len);

// CRYPTO_gcm128_encrypt_ctr32 encrypts |len| bytes from |in| to |out| using
// a CTR function that only handles the bottom 32 bits of the nonce, like
// |CRYPTO_ctr128_encrypt_ctr32|. The |key| must be the same key that was
// passed to |CRYPTO_gcm128_init|. It returns one on success and zero
// otherwise.
OPENSSL_EXPORT int CRYPTO_gcm128_encrypt_ctr32(GCM128_CONTEXT *ctx,
                                               const void *key,
                                               const uint8_t *in, uint8_t *out,
                                               size_t len, ctr128_f stream);

// CRYPTO_gcm128_decrypt_ctr32 decrypts |len| bytes from |in| to |out| using
// a CTR function that only handles the bottom 32 bits of the nonce, like
// |CRYPTO_ctr128_encrypt_ctr32|. The |key| must be the same key that was
// passed to |CRYPTO_gcm128_init|. It returns one on success and zero
// otherwise.
OPENSSL_EXPORT int CRYPTO_gcm128_decrypt_ctr32(GCM128_CONTEXT *ctx,
                                               const void *key,
                                               const uint8_t *in, uint8_t *out,
                                               size_t len, ctr128_f stream);

// CRYPTO_gcm128_finish calculates the authenticator and compares it against
// |len| bytes of |tag|. It returns one on success and zero otherwise.
OPENSSL_EXPORT int CRYPTO_gcm128_finish(GCM128_CONTEXT *ctx, const uint8_t *tag,
                                        size_t len);

// CRYPTO_gcm128_tag calculates the authenticator and copies it into |tag|.
// The minimum of |len| and 16 bytes are copied into |tag|.
OPENSSL_EXPORT void CRYPTO_gcm128_tag(GCM128_CONTEXT *ctx, uint8_t *tag,
                                      size_t len);


// CBC.

// cbc128_f is the type of a function that performs CBC-mode encryption.
typedef void (*cbc128_f)(const uint8_t *in, uint8_t *out, size_t len,
                         const void *key, uint8_t ivec[16], int enc);

// CRYPTO_cbc128_encrypt encrypts |len| bytes from |in| to |out| using the
// given IV and block cipher in CBC mode. The input need not be a multiple of
// 128 bits long, but the output will round up to the nearest 128 bit multiple,
// zero padding the input if needed. The IV will be updated on return.
void CRYPTO_cbc128_encrypt(const uint8_t *in, uint8_t *out, size_t len,
                           const void *key, uint8_t ivec[16], block128_f block);

// CRYPTO_cbc128_decrypt decrypts |len| bytes from |in| to |out| using the
// given IV and block cipher in CBC mode. If |len| is not a multiple of 128
// bits then only that many bytes will be written, but a multiple of 128 bits
// is always read from |in|. The IV will be updated on return.
void CRYPTO_cbc128_decrypt(const uint8_t *in, uint8_t *out, size_t len,
                           const void *key, uint8_t ivec[16], block128_f block);


// OFB.

// CRYPTO_ofb128_encrypt encrypts (or decrypts, it's the same with OFB mode)
// |len| bytes from |in| to |out| using |block| in OFB mode. There's no
// requirement that |len| be a multiple of any value and any partial blocks are
// stored in |ivec| and |*num|, the latter must be zero before the initial
// call.
void CRYPTO_ofb128_encrypt(const uint8_t *in, uint8_t *out,
                           size_t len, const void *key, uint8_t ivec[16],
                           unsigned *num, block128_f block);


// CFB.

// CRYPTO_cfb128_encrypt encrypts (or decrypts, if |enc| is zero) |len| bytes
// from |in| to |out| using |block| in CFB mode. There's no requirement that
// |len| be a multiple of any value and any partial blocks are stored in |ivec|
// and |*num|, the latter must be zero before the initial call.
void CRYPTO_cfb128_encrypt(const uint8_t *in, uint8_t *out, size_t len,
                           const void *key, uint8_t ivec[16], unsigned *num,
                           int enc, block128_f block);

// CRYPTO_cfb128_8_encrypt encrypts (or decrypts, if |enc| is zero) |len| bytes
// from |in| to |out| using |block| in CFB-8 mode. Prior to the first call
// |num| should be set to zero.
void CRYPTO_cfb128_8_encrypt(const uint8_t *in, uint8_t *out, size_t len,
                             const void *key, uint8_t ivec[16], unsigned *num,
                             int enc, block128_f block);

// CRYPTO_cfb128_1_encrypt encrypts (or decrypts, if |enc| is zero) |len| bytes
// from |in| to |out| using |block| in CFB-1 mode. Prior to the first call
// |num| should be set to zero.
void CRYPTO_cfb128_1_encrypt(const uint8_t *in, uint8_t *out, size_t bits,
                             const void *key, uint8_t ivec[16], unsigned *num,
                             int enc, block128_f block);

size_t CRYPTO_cts128_encrypt_block(const uint8_t *in, uint8_t *out, size_t len,
                                   const void *key, uint8_t ivec[16],
                                   block128_f block);


// POLYVAL.
//
// POLYVAL is a polynomial authenticator that operates over a field very
// similar to the one that GHASH uses. See
// https://tools.ietf.org/html/draft-irtf-cfrg-gcmsiv-02#section-3.

typedef union {
  uint64_t u[2];
  uint8_t c[16];
} polyval_block;

struct polyval_ctx {
  // Note that the order of |S|, |H| and |Htable| is fixed by the MOVBE-based,
  // x86-64, GHASH assembly.
  polyval_block S;
  u128 H;
  u128 Htable[16];
  gmult_func gmult;
  ghash_func ghash;
};

// CRYPTO_POLYVAL_init initialises |ctx| using |key|.
void CRYPTO_POLYVAL_init(struct polyval_ctx *ctx, const uint8_t key[16]);

// CRYPTO_POLYVAL_update_blocks updates the accumulator in |ctx| given the
// blocks from |in|. Only a whole number of blocks can be processed so |in_len|
// must be a multiple of 16.
void CRYPTO_POLYVAL_update_blocks(struct polyval_ctx *ctx, const uint8_t *in,
                                  size_t in_len);

// CRYPTO_POLYVAL_finish writes the accumulator from |ctx| to |out|.
void CRYPTO_POLYVAL_finish(const struct polyval_ctx *ctx, uint8_t out[16]);
>>>>>>> 808f8329

#if !defined(OPENSSL_NO_ASM) && \
    (defined(OPENSSL_X86) || defined(OPENSSL_X86_64))
void GFp_aesni_ctr32_encrypt_blocks(const uint8_t *in, uint8_t *out,
                                    size_t blocks, const AES_KEY *key,
                                    const uint8_t *ivec);
#endif

#if defined(__cplusplus)
}  // extern C
#endif

#endif  // OPENSSL_HEADER_MODES_INTERNAL_H<|MERGE_RESOLUTION|>--- conflicted
+++ resolved
@@ -58,70 +58,14 @@
 #endif
 
 
-<<<<<<< HEAD
-/* aes_block_f is a pointer to |AES_Encrypt| or a variant thereof. */
+// aes_block_f is a pointer to |AES_Encrypt| or a variant thereof.
 typedef void (*aes_block_f)(const uint8_t in[16], uint8_t out[16],
                             const AES_KEY *key);
 int GFp_aes_block_is_aesni_encrypt(aes_block_f aes_block);
-=======
-#define STRICT_ALIGNMENT 1
-#if defined(OPENSSL_X86_64) || defined(OPENSSL_X86) || defined(OPENSSL_AARCH64)
-#undef STRICT_ALIGNMENT
-#define STRICT_ALIGNMENT 0
-#endif
-
-#if defined(__GNUC__) && __GNUC__ >= 2
-static inline uint32_t CRYPTO_bswap4(uint32_t x) {
-  return __builtin_bswap32(x);
-}
-
-static inline uint64_t CRYPTO_bswap8(uint64_t x) {
-  return __builtin_bswap64(x);
-}
-#elif defined(_MSC_VER)
-OPENSSL_MSVC_PRAGMA(warning(push, 3))
-#include <intrin.h>
-OPENSSL_MSVC_PRAGMA(warning(pop))
-#pragma intrinsic(_byteswap_uint64, _byteswap_ulong)
-static inline uint32_t CRYPTO_bswap4(uint32_t x) {
-  return _byteswap_ulong(x);
-}
-
-static inline uint64_t CRYPTO_bswap8(uint64_t x) {
-  return _byteswap_uint64(x);
-}
-#else
-static inline uint32_t CRYPTO_bswap4(uint32_t x) {
-  x = (x >> 16) | (x << 16);
-  x = ((x & 0xff00ff00) >> 8) | ((x & 0x00ff00ff) << 8);
-  return x;
-}
-
-static inline uint64_t CRYPTO_bswap8(uint64_t x) {
-  return CRYPTO_bswap4(x >> 32) | (((uint64_t)CRYPTO_bswap4(x)) << 32);
-}
-#endif
-
-static inline uint32_t GETU32(const void *in) {
-  uint32_t v;
-  OPENSSL_memcpy(&v, in, sizeof(v));
-  return CRYPTO_bswap4(v);
-}
-
-static inline void PUTU32(void *out, uint32_t v) {
-  v = CRYPTO_bswap4(v);
-  OPENSSL_memcpy(out, &v, sizeof(v));
-}
-
-// block128_f is the type of a 128-bit, block cipher.
-typedef void (*block128_f)(const uint8_t in[16], uint8_t out[16],
-                           const void *key);
->>>>>>> 808f8329
 
 // GCM definitions
 typedef struct { uint64_t hi,lo; } u128;
 
-<<<<<<< HEAD
 typedef void (*gcm128_gmult_f)(uint8_t Xi[16], const u128 Htable[16]);
 typedef void (*gcm128_ghash_f)(uint8_t Xi[16], const u128 Htable[16],
                                const uint8_t *inp, size_t len);
@@ -130,11 +74,11 @@
 
 #define GCM128_SERIALIZED_LEN (GCM128_HTABLE_LEN * 16)
 
-/* This differs from OpenSSL's |gcm128_context| in that it does not have the
- * |key| pointer, in order to make it |memcpy|-friendly. See GFp/modes.h
- * for more info. */
+// This differs from OpenSSL's |gcm128_context| in that it does not have the
+// |key| pointer, in order to make it |memcpy|-friendly. See GFp/modes.h
+// for more info.
 struct gcm128_context {
-  /* Following 6 names follow names in GCM specification */
+  // Following 6 names follow names in GCM specification
   alignas(16) uint8_t Yi[16];
   alignas(16) uint8_t EKi[16];
   alignas(16) uint8_t EK0[16];
@@ -143,39 +87,12 @@
   } len;
   alignas(16) uint8_t Xi[16];
   alignas(16) struct {
-=======
-// gmult_func multiplies |Xi| by the GCM key and writes the result back to
-// |Xi|.
-typedef void (*gmult_func)(uint64_t Xi[2], const u128 Htable[16]);
-
-// ghash_func repeatedly multiplies |Xi| by the GCM key and adds in blocks from
-// |inp|. The result is written back to |Xi| and the |len| argument must be a
-// multiple of 16.
-typedef void (*ghash_func)(uint64_t Xi[2], const u128 Htable[16],
-                           const uint8_t *inp, size_t len);
-
-// This differs from upstream's |gcm128_context| in that it does not have the
-// |key| pointer, in order to make it |memcpy|-friendly. Rather the key is
-// passed into each call that needs it.
-struct gcm128_context {
-  // Following 6 names follow names in GCM specification
-  union {
->>>>>>> 808f8329
     uint64_t u[2];
   } H_unused;
 
-<<<<<<< HEAD
-  /* Relative position of Xi, H and pre-computed Htable is used in some
-   * assembler modules, i.e. don't change the order! */
+  // Relative position of Xi, H and pre-computed Htable is used in some
+  // assembler modules, i.e. don't change the order!
   u128 Htable[GCM128_HTABLE_LEN];
-=======
-  // Note that the order of |Xi|, |H| and |Htable| is fixed by the MOVBE-based,
-  // x86-64, GHASH assembly.
-  u128 H;
-  u128 Htable[16];
-  gmult_func gmult;
-  ghash_func ghash;
->>>>>>> 808f8329
 
   gcm128_gmult_f gmult;
   gcm128_ghash_f ghash;
@@ -187,32 +104,25 @@
 };
 
 #if defined(OPENSSL_X86) || defined(OPENSSL_X86_64)
-<<<<<<< HEAD
-/* GFp_gcm_clmul_enabled returns one if the CLMUL implementation of GCM is
- * used. */
+// GFp_gcm_clmul_enabled returns one if the CLMUL implementation of GCM is
+// used.
 int GFp_gcm_clmul_enabled(void);
-=======
-// crypto_gcm_clmul_enabled returns one if the CLMUL implementation of GCM is
-// used.
-int crypto_gcm_clmul_enabled(void);
->>>>>>> 808f8329
 #endif
 
 
 // CTR.
 
-<<<<<<< HEAD
-/* aes_ctr_f is the type of a function that performs CTR-mode encryption with
- * AES. */
+// aes_ctr_f is the type of a function that performs CTR-mode encryption with
+// AES.
 typedef void (*aes_ctr_f)(const uint8_t *in, uint8_t *out, size_t blocks,
                           const AES_KEY *key, const uint8_t ivec[16]);
 
-/* GCM.
- *
- * This API differs from the OpenSSL API slightly. The |GCM128_CONTEXT| does
- * not have a |key| pointer that points to the key as OpenSSL's version does.
- * Instead, every function takes a |key| parameter. This way |GCM128_CONTEXT|
- * can be safely copied. */
+// GCM.
+//
+// This API differs from the OpenSSL API slightly. The |GCM128_CONTEXT| does
+// not have a |key| pointer that points to the key as OpenSSL's version does.
+// Instead, every function takes a |key| parameter. This way |GCM128_CONTEXT|
+// can be safely copied.
 
 typedef struct gcm128_context GCM128_CONTEXT;
 
@@ -224,238 +134,33 @@
     GCM128_CONTEXT *ctx, const AES_KEY *key, aes_block_f block,
     const uint8_t serialized_ctx[GCM128_SERIALIZED_LEN], const uint8_t *iv);
 
-/* GFp_gcm128_aad sets the authenticated data for an instance of GCM. This must
- * be called before and data is encrypted. It returns one on success and zero
- * otherwise. */
+// GFp_gcm128_aad sets the authenticated data for an instance of GCM. This must
+// be called before and data is encrypted. It returns one on success and zero
+// otherwise.
 OPENSSL_EXPORT int GFp_gcm128_aad(GCM128_CONTEXT *ctx, const uint8_t *aad,
                                   size_t len);
 
-/* GFp_gcm128_encrypt_ctr32 encrypts |len| bytes from |in| to |out| using a CTR
- * function that only handles the bottom 32 bits of the nonce, like
- * |GFp_ctr128_encrypt_ctr32|. The |key| must be the same key that was passed
- * to |GFp_gcm128_init|. It returns one on success and zero otherwise. */
+// GFp_gcm128_encrypt_ctr32 encrypts |len| bytes from |in| to |out| using a CTR
+// function that only handles the bottom 32 bits of the nonce, like
+// |GFp_ctr128_encrypt_ctr32|. The |key| must be the same key that was passed
+// to |GFp_gcm128_init|. It returns one on success and zero otherwise.
 OPENSSL_EXPORT int GFp_gcm128_encrypt_ctr32(GCM128_CONTEXT *ctx,
                                             const AES_KEY *key,
                                             const uint8_t *in, uint8_t *out,
                                             size_t len, aes_ctr_f stream);
 
-/* GFp_gcm128_decrypt_ctr32 decrypts |len| bytes from |in| to |out| using a CTR
- * function that only handles the bottom 32 bits of the nonce, like
- * |GFp_ctr128_encrypt_ctr32|. The |key| must be the same key that was passed
- * to |GFp_gcm128_init|. It returns one on success and zero otherwise. */
+// GFp_gcm128_decrypt_ctr32 decrypts |len| bytes from |in| to |out| using a CTR
+// function that only handles the bottom 32 bits of the nonce, like
+// |GFp_ctr128_encrypt_ctr32|. The |key| must be the same key that was passed
+// to |GFp_gcm128_init|. It returns one on success and zero otherwise.
 OPENSSL_EXPORT int GFp_gcm128_decrypt_ctr32(GCM128_CONTEXT *ctx,
                                             const AES_KEY *key,
                                             const uint8_t *in, uint8_t *out,
                                             size_t len, aes_ctr_f stream);
 
-/* GFp_gcm128_tag calculates the authenticator and copies it into |tag|. */
+// GFp_gcm128_tag calculates the authenticator and copies it into |tag|.
 OPENSSL_EXPORT void GFp_gcm128_tag(GCM128_CONTEXT *ctx, uint8_t tag[16]);
 
-=======
-// ctr128_f is the type of a function that performs CTR-mode encryption.
-typedef void (*ctr128_f)(const uint8_t *in, uint8_t *out, size_t blocks,
-                         const void *key, const uint8_t ivec[16]);
-
-// CRYPTO_ctr128_encrypt encrypts (or decrypts, it's the same in CTR mode)
-// |len| bytes from |in| to |out| using |block| in counter mode. There's no
-// requirement that |len| be a multiple of any value and any partial blocks are
-// stored in |ecount_buf| and |*num|, which must be zeroed before the initial
-// call. The counter is a 128-bit, big-endian value in |ivec| and is
-// incremented by this function.
-void CRYPTO_ctr128_encrypt(const uint8_t *in, uint8_t *out, size_t len,
-                           const void *key, uint8_t ivec[16],
-                           uint8_t ecount_buf[16], unsigned *num,
-                           block128_f block);
-
-// CRYPTO_ctr128_encrypt_ctr32 acts like |CRYPTO_ctr128_encrypt| but takes
-// |ctr|, a function that performs CTR mode but only deals with the lower 32
-// bits of the counter. This is useful when |ctr| can be an optimised
-// function.
-void CRYPTO_ctr128_encrypt_ctr32(const uint8_t *in, uint8_t *out, size_t len,
-                                 const void *key, uint8_t ivec[16],
-                                 uint8_t ecount_buf[16], unsigned *num,
-                                 ctr128_f ctr);
-
-#if !defined(OPENSSL_NO_ASM) && \
-    (defined(OPENSSL_X86) || defined(OPENSSL_X86_64))
-void aesni_ctr32_encrypt_blocks(const uint8_t *in, uint8_t *out, size_t blocks,
-                                const void *key, const uint8_t *ivec);
-#endif
-
-
-// GCM.
-//
-// This API differs from the upstream API slightly. The |GCM128_CONTEXT| does
-// not have a |key| pointer that points to the key as upstream's version does.
-// Instead, every function takes a |key| parameter. This way |GCM128_CONTEXT|
-// can be safely copied.
-
-typedef struct gcm128_context GCM128_CONTEXT;
-
-// CRYPTO_ghash_init writes a precomputed table of powers of |gcm_key| to
-// |out_table| and sets |*out_mult| and |*out_hash| to (potentially hardware
-// accelerated) functions for performing operations in the GHASH field. If the
-// AVX implementation was used |*out_is_avx| will be true.
-void CRYPTO_ghash_init(gmult_func *out_mult, ghash_func *out_hash,
-                       u128 *out_key, u128 out_table[16], int *out_is_avx,
-                       const uint8_t *gcm_key);
-
-// CRYPTO_gcm128_init initialises |ctx| to use |block| (typically AES) with
-// the given key. |is_aesni_encrypt| is one if |block| is |aesni_encrypt|.
-OPENSSL_EXPORT void CRYPTO_gcm128_init(GCM128_CONTEXT *ctx, const void *key,
-                                       block128_f block, int is_aesni_encrypt);
-
-// CRYPTO_gcm128_setiv sets the IV (nonce) for |ctx|. The |key| must be the
-// same key that was passed to |CRYPTO_gcm128_init|.
-OPENSSL_EXPORT void CRYPTO_gcm128_setiv(GCM128_CONTEXT *ctx, const void *key,
-                                        const uint8_t *iv, size_t iv_len);
-
-// CRYPTO_gcm128_aad sets the authenticated data for an instance of GCM.
-// This must be called before and data is encrypted. It returns one on success
-// and zero otherwise.
-OPENSSL_EXPORT int CRYPTO_gcm128_aad(GCM128_CONTEXT *ctx, const uint8_t *aad,
-                                     size_t len);
-
-// CRYPTO_gcm128_encrypt encrypts |len| bytes from |in| to |out|. The |key|
-// must be the same key that was passed to |CRYPTO_gcm128_init|. It returns one
-// on success and zero otherwise.
-OPENSSL_EXPORT int CRYPTO_gcm128_encrypt(GCM128_CONTEXT *ctx, const void *key,
-                                         const uint8_t *in, uint8_t *out,
-                                         size_t len);
-
-// CRYPTO_gcm128_decrypt decrypts |len| bytes from |in| to |out|. The |key|
-// must be the same key that was passed to |CRYPTO_gcm128_init|. It returns one
-// on success and zero otherwise.
-OPENSSL_EXPORT int CRYPTO_gcm128_decrypt(GCM128_CONTEXT *ctx, const void *key,
-                                         const uint8_t *in, uint8_t *out,
-                                         size_t len);
-
-// CRYPTO_gcm128_encrypt_ctr32 encrypts |len| bytes from |in| to |out| using
-// a CTR function that only handles the bottom 32 bits of the nonce, like
-// |CRYPTO_ctr128_encrypt_ctr32|. The |key| must be the same key that was
-// passed to |CRYPTO_gcm128_init|. It returns one on success and zero
-// otherwise.
-OPENSSL_EXPORT int CRYPTO_gcm128_encrypt_ctr32(GCM128_CONTEXT *ctx,
-                                               const void *key,
-                                               const uint8_t *in, uint8_t *out,
-                                               size_t len, ctr128_f stream);
-
-// CRYPTO_gcm128_decrypt_ctr32 decrypts |len| bytes from |in| to |out| using
-// a CTR function that only handles the bottom 32 bits of the nonce, like
-// |CRYPTO_ctr128_encrypt_ctr32|. The |key| must be the same key that was
-// passed to |CRYPTO_gcm128_init|. It returns one on success and zero
-// otherwise.
-OPENSSL_EXPORT int CRYPTO_gcm128_decrypt_ctr32(GCM128_CONTEXT *ctx,
-                                               const void *key,
-                                               const uint8_t *in, uint8_t *out,
-                                               size_t len, ctr128_f stream);
-
-// CRYPTO_gcm128_finish calculates the authenticator and compares it against
-// |len| bytes of |tag|. It returns one on success and zero otherwise.
-OPENSSL_EXPORT int CRYPTO_gcm128_finish(GCM128_CONTEXT *ctx, const uint8_t *tag,
-                                        size_t len);
-
-// CRYPTO_gcm128_tag calculates the authenticator and copies it into |tag|.
-// The minimum of |len| and 16 bytes are copied into |tag|.
-OPENSSL_EXPORT void CRYPTO_gcm128_tag(GCM128_CONTEXT *ctx, uint8_t *tag,
-                                      size_t len);
-
-
-// CBC.
-
-// cbc128_f is the type of a function that performs CBC-mode encryption.
-typedef void (*cbc128_f)(const uint8_t *in, uint8_t *out, size_t len,
-                         const void *key, uint8_t ivec[16], int enc);
-
-// CRYPTO_cbc128_encrypt encrypts |len| bytes from |in| to |out| using the
-// given IV and block cipher in CBC mode. The input need not be a multiple of
-// 128 bits long, but the output will round up to the nearest 128 bit multiple,
-// zero padding the input if needed. The IV will be updated on return.
-void CRYPTO_cbc128_encrypt(const uint8_t *in, uint8_t *out, size_t len,
-                           const void *key, uint8_t ivec[16], block128_f block);
-
-// CRYPTO_cbc128_decrypt decrypts |len| bytes from |in| to |out| using the
-// given IV and block cipher in CBC mode. If |len| is not a multiple of 128
-// bits then only that many bytes will be written, but a multiple of 128 bits
-// is always read from |in|. The IV will be updated on return.
-void CRYPTO_cbc128_decrypt(const uint8_t *in, uint8_t *out, size_t len,
-                           const void *key, uint8_t ivec[16], block128_f block);
-
-
-// OFB.
-
-// CRYPTO_ofb128_encrypt encrypts (or decrypts, it's the same with OFB mode)
-// |len| bytes from |in| to |out| using |block| in OFB mode. There's no
-// requirement that |len| be a multiple of any value and any partial blocks are
-// stored in |ivec| and |*num|, the latter must be zero before the initial
-// call.
-void CRYPTO_ofb128_encrypt(const uint8_t *in, uint8_t *out,
-                           size_t len, const void *key, uint8_t ivec[16],
-                           unsigned *num, block128_f block);
-
-
-// CFB.
-
-// CRYPTO_cfb128_encrypt encrypts (or decrypts, if |enc| is zero) |len| bytes
-// from |in| to |out| using |block| in CFB mode. There's no requirement that
-// |len| be a multiple of any value and any partial blocks are stored in |ivec|
-// and |*num|, the latter must be zero before the initial call.
-void CRYPTO_cfb128_encrypt(const uint8_t *in, uint8_t *out, size_t len,
-                           const void *key, uint8_t ivec[16], unsigned *num,
-                           int enc, block128_f block);
-
-// CRYPTO_cfb128_8_encrypt encrypts (or decrypts, if |enc| is zero) |len| bytes
-// from |in| to |out| using |block| in CFB-8 mode. Prior to the first call
-// |num| should be set to zero.
-void CRYPTO_cfb128_8_encrypt(const uint8_t *in, uint8_t *out, size_t len,
-                             const void *key, uint8_t ivec[16], unsigned *num,
-                             int enc, block128_f block);
-
-// CRYPTO_cfb128_1_encrypt encrypts (or decrypts, if |enc| is zero) |len| bytes
-// from |in| to |out| using |block| in CFB-1 mode. Prior to the first call
-// |num| should be set to zero.
-void CRYPTO_cfb128_1_encrypt(const uint8_t *in, uint8_t *out, size_t bits,
-                             const void *key, uint8_t ivec[16], unsigned *num,
-                             int enc, block128_f block);
-
-size_t CRYPTO_cts128_encrypt_block(const uint8_t *in, uint8_t *out, size_t len,
-                                   const void *key, uint8_t ivec[16],
-                                   block128_f block);
-
-
-// POLYVAL.
-//
-// POLYVAL is a polynomial authenticator that operates over a field very
-// similar to the one that GHASH uses. See
-// https://tools.ietf.org/html/draft-irtf-cfrg-gcmsiv-02#section-3.
-
-typedef union {
-  uint64_t u[2];
-  uint8_t c[16];
-} polyval_block;
-
-struct polyval_ctx {
-  // Note that the order of |S|, |H| and |Htable| is fixed by the MOVBE-based,
-  // x86-64, GHASH assembly.
-  polyval_block S;
-  u128 H;
-  u128 Htable[16];
-  gmult_func gmult;
-  ghash_func ghash;
-};
-
-// CRYPTO_POLYVAL_init initialises |ctx| using |key|.
-void CRYPTO_POLYVAL_init(struct polyval_ctx *ctx, const uint8_t key[16]);
-
-// CRYPTO_POLYVAL_update_blocks updates the accumulator in |ctx| given the
-// blocks from |in|. Only a whole number of blocks can be processed so |in_len|
-// must be a multiple of 16.
-void CRYPTO_POLYVAL_update_blocks(struct polyval_ctx *ctx, const uint8_t *in,
-                                  size_t in_len);
-
-// CRYPTO_POLYVAL_finish writes the accumulator from |ctx| to |out|.
-void CRYPTO_POLYVAL_finish(const struct polyval_ctx *ctx, uint8_t out[16]);
->>>>>>> 808f8329
 
 #if !defined(OPENSSL_NO_ASM) && \
     (defined(OPENSSL_X86) || defined(OPENSSL_X86_64))
