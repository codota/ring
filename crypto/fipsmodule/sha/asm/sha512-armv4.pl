#! /usr/bin/env perl
# Copyright 2007-2016 The OpenSSL Project Authors. All Rights Reserved.
#
# Licensed under the OpenSSL license (the "License").  You may not use
# this file except in compliance with the License.  You can obtain a copy
# in the file LICENSE in the source distribution or at
# https://www.openssl.org/source/license.html


# ====================================================================
# Written by Andy Polyakov <appro@openssl.org> for the OpenSSL
# project. The module is, however, dual licensed under OpenSSL and
# CRYPTOGAMS licenses depending on where you obtain it. For further
# details see http://www.openssl.org/~appro/cryptogams/.
#
# Permission to use under GPL terms is granted.
# ====================================================================

# SHA512 block procedure for ARMv4. September 2007.

# This code is ~4.5 (four and a half) times faster than code generated
# by gcc 3.4 and it spends ~72 clock cycles per byte [on single-issue
# Xscale PXA250 core].
#
# July 2010.
#
# Rescheduling for dual-issue pipeline resulted in 6% improvement on
# Cortex A8 core and ~40 cycles per processed byte.

# February 2011.
#
# Profiler-assisted and platform-specific optimization resulted in 7%
# improvement on Coxtex A8 core and ~38 cycles per byte.

# March 2011.
#
# Add NEON implementation. On Cortex A8 it was measured to process
# one byte in 23.3 cycles or ~60% faster than integer-only code.

# August 2012.
#
# Improve NEON performance by 12% on Snapdragon S4. In absolute
# terms it's 22.6 cycles per byte, which is disappointing result.
# Technical writers asserted that 3-way S4 pipeline can sustain
# multiple NEON instructions per cycle, but dual NEON issue could
# not be observed, see http://www.openssl.org/~appro/Snapdragon-S4.html
# for further details. On side note Cortex-A15 processes one byte in
# 16 cycles.

# Byte order [in]dependence. =========================================
#
# Originally caller was expected to maintain specific *dword* order in
# h[0-7], namely with most significant dword at *lower* address, which
# was reflected in below two parameters as 0 and 4. Now caller is
# expected to maintain native byte order for whole 64-bit values.
$hi="HI";
$lo="LO";
# ====================================================================

$flavour = shift;
if ($flavour=~/\w[\w\-]*\.\w+$/) { $output=$flavour; undef $flavour; }
else { while (($output=shift) && ($output!~/\w[\w\-]*\.\w+$/)) {} }

if ($flavour && $flavour ne "void") {
    $0 =~ m/(.*[\/\\])[^\/\\]+$/; $dir=$1;
    ( $xlate="${dir}arm-xlate.pl" and -f $xlate ) or
    ( $xlate="${dir}../../../perlasm/arm-xlate.pl" and -f $xlate) or
    die "can't locate arm-xlate.pl";

    open STDOUT,"| \"$^X\" $xlate $flavour $output";
} else {
    open STDOUT,">$output";
}

$ctx="r0";	# parameter block
$inp="r1";
$len="r2";

$Tlo="r3";
$Thi="r4";
$Alo="r5";
$Ahi="r6";
$Elo="r7";
$Ehi="r8";
$t0="r9";
$t1="r10";
$t2="r11";
$t3="r12";
############	r13 is stack pointer
$Ktbl="r14";
############	r15 is program counter

$Aoff=8*0;
$Boff=8*1;
$Coff=8*2;
$Doff=8*3;
$Eoff=8*4;
$Foff=8*5;
$Goff=8*6;
$Hoff=8*7;
$Xoff=8*8;

sub BODY_00_15() {
my $magic = shift;
$code.=<<___;
	@ Sigma1(x)	(ROTR((x),14) ^ ROTR((x),18)  ^ ROTR((x),41))
	@ LO		lo>>14^hi<<18 ^ lo>>18^hi<<14 ^ hi>>9^lo<<23
	@ HI		hi>>14^lo<<18 ^ hi>>18^lo<<14 ^ lo>>9^hi<<23
	mov	$t0,$Elo,lsr#14
	str	$Tlo,[sp,#$Xoff+0]
	mov	$t1,$Ehi,lsr#14
	str	$Thi,[sp,#$Xoff+4]
	eor	$t0,$t0,$Ehi,lsl#18
	ldr	$t2,[sp,#$Hoff+0]	@ h.lo
	eor	$t1,$t1,$Elo,lsl#18
	ldr	$t3,[sp,#$Hoff+4]	@ h.hi
	eor	$t0,$t0,$Elo,lsr#18
	eor	$t1,$t1,$Ehi,lsr#18
	eor	$t0,$t0,$Ehi,lsl#14
	eor	$t1,$t1,$Elo,lsl#14
	eor	$t0,$t0,$Ehi,lsr#9
	eor	$t1,$t1,$Elo,lsr#9
	eor	$t0,$t0,$Elo,lsl#23
	eor	$t1,$t1,$Ehi,lsl#23	@ Sigma1(e)
	adds	$Tlo,$Tlo,$t0
	ldr	$t0,[sp,#$Foff+0]	@ f.lo
	adc	$Thi,$Thi,$t1		@ T += Sigma1(e)
	ldr	$t1,[sp,#$Foff+4]	@ f.hi
	adds	$Tlo,$Tlo,$t2
	ldr	$t2,[sp,#$Goff+0]	@ g.lo
	adc	$Thi,$Thi,$t3		@ T += h
	ldr	$t3,[sp,#$Goff+4]	@ g.hi

	eor	$t0,$t0,$t2
	str	$Elo,[sp,#$Eoff+0]
	eor	$t1,$t1,$t3
	str	$Ehi,[sp,#$Eoff+4]
	and	$t0,$t0,$Elo
	str	$Alo,[sp,#$Aoff+0]
	and	$t1,$t1,$Ehi
	str	$Ahi,[sp,#$Aoff+4]
	eor	$t0,$t0,$t2
	ldr	$t2,[$Ktbl,#$lo]	@ K[i].lo
	eor	$t1,$t1,$t3		@ Ch(e,f,g)
	ldr	$t3,[$Ktbl,#$hi]	@ K[i].hi

	adds	$Tlo,$Tlo,$t0
	ldr	$Elo,[sp,#$Doff+0]	@ d.lo
	adc	$Thi,$Thi,$t1		@ T += Ch(e,f,g)
	ldr	$Ehi,[sp,#$Doff+4]	@ d.hi
	adds	$Tlo,$Tlo,$t2
	and	$t0,$t2,#0xff
	adc	$Thi,$Thi,$t3		@ T += K[i]
	adds	$Elo,$Elo,$Tlo
	ldr	$t2,[sp,#$Boff+0]	@ b.lo
	adc	$Ehi,$Ehi,$Thi		@ d += T
	teq	$t0,#$magic

	ldr	$t3,[sp,#$Coff+0]	@ c.lo
#if __ARM_ARCH__>=7
	it	eq			@ Thumb2 thing, sanity check in ARM
#endif
	orreq	$Ktbl,$Ktbl,#1
	@ Sigma0(x)	(ROTR((x),28) ^ ROTR((x),34) ^ ROTR((x),39))
	@ LO		lo>>28^hi<<4  ^ hi>>2^lo<<30 ^ hi>>7^lo<<25
	@ HI		hi>>28^lo<<4  ^ lo>>2^hi<<30 ^ lo>>7^hi<<25
	mov	$t0,$Alo,lsr#28
	mov	$t1,$Ahi,lsr#28
	eor	$t0,$t0,$Ahi,lsl#4
	eor	$t1,$t1,$Alo,lsl#4
	eor	$t0,$t0,$Ahi,lsr#2
	eor	$t1,$t1,$Alo,lsr#2
	eor	$t0,$t0,$Alo,lsl#30
	eor	$t1,$t1,$Ahi,lsl#30
	eor	$t0,$t0,$Ahi,lsr#7
	eor	$t1,$t1,$Alo,lsr#7
	eor	$t0,$t0,$Alo,lsl#25
	eor	$t1,$t1,$Ahi,lsl#25	@ Sigma0(a)
	adds	$Tlo,$Tlo,$t0
	and	$t0,$Alo,$t2
	adc	$Thi,$Thi,$t1		@ T += Sigma0(a)

	ldr	$t1,[sp,#$Boff+4]	@ b.hi
	orr	$Alo,$Alo,$t2
	ldr	$t2,[sp,#$Coff+4]	@ c.hi
	and	$Alo,$Alo,$t3
	and	$t3,$Ahi,$t1
	orr	$Ahi,$Ahi,$t1
	orr	$Alo,$Alo,$t0		@ Maj(a,b,c).lo
	and	$Ahi,$Ahi,$t2
	adds	$Alo,$Alo,$Tlo
	orr	$Ahi,$Ahi,$t3		@ Maj(a,b,c).hi
	sub	sp,sp,#8
	adc	$Ahi,$Ahi,$Thi		@ h += T
	tst	$Ktbl,#1
	add	$Ktbl,$Ktbl,#8
___
}
$code=<<___;
#ifndef __KERNEL__
# include <GFp/arm_arch.h>
# define VFP_ABI_PUSH	vstmdb	sp!,{d8-d15}
# define VFP_ABI_POP	vldmia	sp!,{d8-d15}
#else
# define __ARM_ARCH__ __LINUX_ARM_ARCH__
# define __ARM_MAX_ARCH__ 7
# define VFP_ABI_PUSH
# define VFP_ABI_POP
#endif

#ifdef __ARMEL__
# define LO 0
# define HI 4
# define WORD64(hi0,lo0,hi1,lo1)	.word	lo0,hi0, lo1,hi1
#else
# define HI 0
# define LO 4
# define WORD64(hi0,lo0,hi1,lo1)	.word	hi0,lo0, hi1,lo1
#endif

.text
#if defined(__thumb2__)
.syntax unified
.thumb
# define adrl adr
#else
.code	32
#endif

.type	K512,%object
.align	5
K512:
WORD64(0x428a2f98,0xd728ae22, 0x71374491,0x23ef65cd)
WORD64(0xb5c0fbcf,0xec4d3b2f, 0xe9b5dba5,0x8189dbbc)
WORD64(0x3956c25b,0xf348b538, 0x59f111f1,0xb605d019)
WORD64(0x923f82a4,0xaf194f9b, 0xab1c5ed5,0xda6d8118)
WORD64(0xd807aa98,0xa3030242, 0x12835b01,0x45706fbe)
WORD64(0x243185be,0x4ee4b28c, 0x550c7dc3,0xd5ffb4e2)
WORD64(0x72be5d74,0xf27b896f, 0x80deb1fe,0x3b1696b1)
WORD64(0x9bdc06a7,0x25c71235, 0xc19bf174,0xcf692694)
WORD64(0xe49b69c1,0x9ef14ad2, 0xefbe4786,0x384f25e3)
WORD64(0x0fc19dc6,0x8b8cd5b5, 0x240ca1cc,0x77ac9c65)
WORD64(0x2de92c6f,0x592b0275, 0x4a7484aa,0x6ea6e483)
WORD64(0x5cb0a9dc,0xbd41fbd4, 0x76f988da,0x831153b5)
WORD64(0x983e5152,0xee66dfab, 0xa831c66d,0x2db43210)
WORD64(0xb00327c8,0x98fb213f, 0xbf597fc7,0xbeef0ee4)
WORD64(0xc6e00bf3,0x3da88fc2, 0xd5a79147,0x930aa725)
WORD64(0x06ca6351,0xe003826f, 0x14292967,0x0a0e6e70)
WORD64(0x27b70a85,0x46d22ffc, 0x2e1b2138,0x5c26c926)
WORD64(0x4d2c6dfc,0x5ac42aed, 0x53380d13,0x9d95b3df)
WORD64(0x650a7354,0x8baf63de, 0x766a0abb,0x3c77b2a8)
WORD64(0x81c2c92e,0x47edaee6, 0x92722c85,0x1482353b)
WORD64(0xa2bfe8a1,0x4cf10364, 0xa81a664b,0xbc423001)
WORD64(0xc24b8b70,0xd0f89791, 0xc76c51a3,0x0654be30)
WORD64(0xd192e819,0xd6ef5218, 0xd6990624,0x5565a910)
WORD64(0xf40e3585,0x5771202a, 0x106aa070,0x32bbd1b8)
WORD64(0x19a4c116,0xb8d2d0c8, 0x1e376c08,0x5141ab53)
WORD64(0x2748774c,0xdf8eeb99, 0x34b0bcb5,0xe19b48a8)
WORD64(0x391c0cb3,0xc5c95a63, 0x4ed8aa4a,0xe3418acb)
WORD64(0x5b9cca4f,0x7763e373, 0x682e6ff3,0xd6b2b8a3)
WORD64(0x748f82ee,0x5defb2fc, 0x78a5636f,0x43172f60)
WORD64(0x84c87814,0xa1f0ab72, 0x8cc70208,0x1a6439ec)
WORD64(0x90befffa,0x23631e28, 0xa4506ceb,0xde82bde9)
WORD64(0xbef9a3f7,0xb2c67915, 0xc67178f2,0xe372532b)
WORD64(0xca273ece,0xea26619c, 0xd186b8c7,0x21c0c207)
WORD64(0xeada7dd6,0xcde0eb1e, 0xf57d4f7f,0xee6ed178)
WORD64(0x06f067aa,0x72176fba, 0x0a637dc5,0xa2c898a6)
WORD64(0x113f9804,0xbef90dae, 0x1b710b35,0x131c471b)
WORD64(0x28db77f5,0x23047d84, 0x32caab7b,0x40c72493)
WORD64(0x3c9ebe0a,0x15c9bebc, 0x431d67c4,0x9c100d4c)
WORD64(0x4cc5d4be,0xcb3e42b6, 0x597f299c,0xfc657e2a)
WORD64(0x5fcb6fab,0x3ad6faec, 0x6c44198c,0x4a475817)
.size	K512,.-K512
#if __ARM_MAX_ARCH__>=7 && !defined(__KERNEL__)
.LOPENSSL_armcap:
.word	GFp_armcap_P-.Lsha512_block_data_order
.skip	32-4
#else
.skip	32
#endif

.global	GFp_sha512_block_data_order
.type	GFp_sha512_block_data_order,%function
GFp_sha512_block_data_order:
.Lsha512_block_data_order:
#if __ARM_ARCH__<7 && !defined(__thumb2__)
	sub	r3,pc,#8		@ GFp_sha512_block_data_order
#else
	adr	r3,.Lsha512_block_data_order
#endif
#if __ARM_MAX_ARCH__>=7 && !defined(__KERNEL__)
	ldr	r12,.LOPENSSL_armcap
	ldr	r12,[r3,r12]		@ GFp_armcap_P
#ifdef	__APPLE__
	ldr	r12,[r12]
#endif
	tst	r12,#ARMV7_NEON
	bne	.LNEON
#endif
	add	$len,$inp,$len,lsl#7	@ len to point at the end of inp
	stmdb	sp!,{r4-r12,lr}
	sub	$Ktbl,r3,#672		@ K512
	sub	sp,sp,#9*8

	ldr	$Elo,[$ctx,#$Eoff+$lo]
	ldr	$Ehi,[$ctx,#$Eoff+$hi]
	ldr	$t0, [$ctx,#$Goff+$lo]
	ldr	$t1, [$ctx,#$Goff+$hi]
	ldr	$t2, [$ctx,#$Hoff+$lo]
	ldr	$t3, [$ctx,#$Hoff+$hi]
.Loop:
	str	$t0, [sp,#$Goff+0]
	str	$t1, [sp,#$Goff+4]
	str	$t2, [sp,#$Hoff+0]
	str	$t3, [sp,#$Hoff+4]
	ldr	$Alo,[$ctx,#$Aoff+$lo]
	ldr	$Ahi,[$ctx,#$Aoff+$hi]
	ldr	$Tlo,[$ctx,#$Boff+$lo]
	ldr	$Thi,[$ctx,#$Boff+$hi]
	ldr	$t0, [$ctx,#$Coff+$lo]
	ldr	$t1, [$ctx,#$Coff+$hi]
	ldr	$t2, [$ctx,#$Doff+$lo]
	ldr	$t3, [$ctx,#$Doff+$hi]
	str	$Tlo,[sp,#$Boff+0]
	str	$Thi,[sp,#$Boff+4]
	str	$t0, [sp,#$Coff+0]
	str	$t1, [sp,#$Coff+4]
	str	$t2, [sp,#$Doff+0]
	str	$t3, [sp,#$Doff+4]
	ldr	$Tlo,[$ctx,#$Foff+$lo]
	ldr	$Thi,[$ctx,#$Foff+$hi]
	str	$Tlo,[sp,#$Foff+0]
	str	$Thi,[sp,#$Foff+4]

.L00_15:
#if __ARM_ARCH__<7
	ldrb	$Tlo,[$inp,#7]
	ldrb	$t0, [$inp,#6]
	ldrb	$t1, [$inp,#5]
	ldrb	$t2, [$inp,#4]
	ldrb	$Thi,[$inp,#3]
	ldrb	$t3, [$inp,#2]
	orr	$Tlo,$Tlo,$t0,lsl#8
	ldrb	$t0, [$inp,#1]
	orr	$Tlo,$Tlo,$t1,lsl#16
	ldrb	$t1, [$inp],#8
	orr	$Tlo,$Tlo,$t2,lsl#24
	orr	$Thi,$Thi,$t3,lsl#8
	orr	$Thi,$Thi,$t0,lsl#16
	orr	$Thi,$Thi,$t1,lsl#24
#else
	ldr	$Tlo,[$inp,#4]
	ldr	$Thi,[$inp],#8
#ifdef __ARMEL__
	rev	$Tlo,$Tlo
	rev	$Thi,$Thi
#endif
#endif
___
	&BODY_00_15(0x94);
$code.=<<___;
	tst	$Ktbl,#1
	beq	.L00_15
	ldr	$t0,[sp,#`$Xoff+8*(16-1)`+0]
	ldr	$t1,[sp,#`$Xoff+8*(16-1)`+4]
	bic	$Ktbl,$Ktbl,#1
.L16_79:
	@ sigma0(x)	(ROTR((x),1)  ^ ROTR((x),8)  ^ ((x)>>7))
	@ LO		lo>>1^hi<<31  ^ lo>>8^hi<<24 ^ lo>>7^hi<<25
	@ HI		hi>>1^lo<<31  ^ hi>>8^lo<<24 ^ hi>>7
	mov	$Tlo,$t0,lsr#1
	ldr	$t2,[sp,#`$Xoff+8*(16-14)`+0]
	mov	$Thi,$t1,lsr#1
	ldr	$t3,[sp,#`$Xoff+8*(16-14)`+4]
	eor	$Tlo,$Tlo,$t1,lsl#31
	eor	$Thi,$Thi,$t0,lsl#31
	eor	$Tlo,$Tlo,$t0,lsr#8
	eor	$Thi,$Thi,$t1,lsr#8
	eor	$Tlo,$Tlo,$t1,lsl#24
	eor	$Thi,$Thi,$t0,lsl#24
	eor	$Tlo,$Tlo,$t0,lsr#7
	eor	$Thi,$Thi,$t1,lsr#7
	eor	$Tlo,$Tlo,$t1,lsl#25

	@ sigma1(x)	(ROTR((x),19) ^ ROTR((x),61) ^ ((x)>>6))
	@ LO		lo>>19^hi<<13 ^ hi>>29^lo<<3 ^ lo>>6^hi<<26
	@ HI		hi>>19^lo<<13 ^ lo>>29^hi<<3 ^ hi>>6
	mov	$t0,$t2,lsr#19
	mov	$t1,$t3,lsr#19
	eor	$t0,$t0,$t3,lsl#13
	eor	$t1,$t1,$t2,lsl#13
	eor	$t0,$t0,$t3,lsr#29
	eor	$t1,$t1,$t2,lsr#29
	eor	$t0,$t0,$t2,lsl#3
	eor	$t1,$t1,$t3,lsl#3
	eor	$t0,$t0,$t2,lsr#6
	eor	$t1,$t1,$t3,lsr#6
	ldr	$t2,[sp,#`$Xoff+8*(16-9)`+0]
	eor	$t0,$t0,$t3,lsl#26

	ldr	$t3,[sp,#`$Xoff+8*(16-9)`+4]
	adds	$Tlo,$Tlo,$t0
	ldr	$t0,[sp,#`$Xoff+8*16`+0]
	adc	$Thi,$Thi,$t1

	ldr	$t1,[sp,#`$Xoff+8*16`+4]
	adds	$Tlo,$Tlo,$t2
	adc	$Thi,$Thi,$t3
	adds	$Tlo,$Tlo,$t0
	adc	$Thi,$Thi,$t1
___
	&BODY_00_15(0x17);
$code.=<<___;
#if __ARM_ARCH__>=7
	ittt	eq			@ Thumb2 thing, sanity check in ARM
#endif
	ldreq	$t0,[sp,#`$Xoff+8*(16-1)`+0]
	ldreq	$t1,[sp,#`$Xoff+8*(16-1)`+4]
	beq	.L16_79
	bic	$Ktbl,$Ktbl,#1

	ldr	$Tlo,[sp,#$Boff+0]
	ldr	$Thi,[sp,#$Boff+4]
	ldr	$t0, [$ctx,#$Aoff+$lo]
	ldr	$t1, [$ctx,#$Aoff+$hi]
	ldr	$t2, [$ctx,#$Boff+$lo]
	ldr	$t3, [$ctx,#$Boff+$hi]
	adds	$t0,$Alo,$t0
	str	$t0, [$ctx,#$Aoff+$lo]
	adc	$t1,$Ahi,$t1
	str	$t1, [$ctx,#$Aoff+$hi]
	adds	$t2,$Tlo,$t2
	str	$t2, [$ctx,#$Boff+$lo]
	adc	$t3,$Thi,$t3
	str	$t3, [$ctx,#$Boff+$hi]

	ldr	$Alo,[sp,#$Coff+0]
	ldr	$Ahi,[sp,#$Coff+4]
	ldr	$Tlo,[sp,#$Doff+0]
	ldr	$Thi,[sp,#$Doff+4]
	ldr	$t0, [$ctx,#$Coff+$lo]
	ldr	$t1, [$ctx,#$Coff+$hi]
	ldr	$t2, [$ctx,#$Doff+$lo]
	ldr	$t3, [$ctx,#$Doff+$hi]
	adds	$t0,$Alo,$t0
	str	$t0, [$ctx,#$Coff+$lo]
	adc	$t1,$Ahi,$t1
	str	$t1, [$ctx,#$Coff+$hi]
	adds	$t2,$Tlo,$t2
	str	$t2, [$ctx,#$Doff+$lo]
	adc	$t3,$Thi,$t3
	str	$t3, [$ctx,#$Doff+$hi]

	ldr	$Tlo,[sp,#$Foff+0]
	ldr	$Thi,[sp,#$Foff+4]
	ldr	$t0, [$ctx,#$Eoff+$lo]
	ldr	$t1, [$ctx,#$Eoff+$hi]
	ldr	$t2, [$ctx,#$Foff+$lo]
	ldr	$t3, [$ctx,#$Foff+$hi]
	adds	$Elo,$Elo,$t0
	str	$Elo,[$ctx,#$Eoff+$lo]
	adc	$Ehi,$Ehi,$t1
	str	$Ehi,[$ctx,#$Eoff+$hi]
	adds	$t2,$Tlo,$t2
	str	$t2, [$ctx,#$Foff+$lo]
	adc	$t3,$Thi,$t3
	str	$t3, [$ctx,#$Foff+$hi]

	ldr	$Alo,[sp,#$Goff+0]
	ldr	$Ahi,[sp,#$Goff+4]
	ldr	$Tlo,[sp,#$Hoff+0]
	ldr	$Thi,[sp,#$Hoff+4]
	ldr	$t0, [$ctx,#$Goff+$lo]
	ldr	$t1, [$ctx,#$Goff+$hi]
	ldr	$t2, [$ctx,#$Hoff+$lo]
	ldr	$t3, [$ctx,#$Hoff+$hi]
	adds	$t0,$Alo,$t0
	str	$t0, [$ctx,#$Goff+$lo]
	adc	$t1,$Ahi,$t1
	str	$t1, [$ctx,#$Goff+$hi]
	adds	$t2,$Tlo,$t2
	str	$t2, [$ctx,#$Hoff+$lo]
	adc	$t3,$Thi,$t3
	str	$t3, [$ctx,#$Hoff+$hi]

	add	sp,sp,#640
	sub	$Ktbl,$Ktbl,#640

	teq	$inp,$len
	bne	.Loop

	add	sp,sp,#8*9		@ destroy frame
#if __ARM_ARCH__>=5
	ldmia	sp!,{r4-r12,pc}
#else
	ldmia	sp!,{r4-r12,lr}
	tst	lr,#1
	moveq	pc,lr			@ be binary compatible with V4, yet
	bx	lr			@ interoperable with Thumb ISA:-)
#endif
.size	GFp_sha512_block_data_order,.-GFp_sha512_block_data_order
___

{
my @Sigma0=(28,34,39);
my @Sigma1=(14,18,41);
my @sigma0=(1, 8, 7);
my @sigma1=(19,61,6);

my $Ktbl="r3";
my $cnt="r12";	# volatile register known as ip, intra-procedure-call scratch

my @X=map("d$_",(0..15));
my @V=($A,$B,$C,$D,$E,$F,$G,$H)=map("d$_",(16..23));

sub NEON_00_15() {
my $i=shift;
my ($a,$b,$c,$d,$e,$f,$g,$h)=@_;
my ($t0,$t1,$t2,$T1,$K,$Ch,$Maj)=map("d$_",(24..31));	# temps

$code.=<<___ if ($i<16 || $i&1);
	vshr.u64	$t0,$e,#@Sigma1[0]	@ $i
#if $i<16
	vld1.64		{@X[$i%16]},[$inp]!	@ handles unaligned
#endif
	vshr.u64	$t1,$e,#@Sigma1[1]
#if $i>0
	 vadd.i64	$a,$Maj			@ h+=Maj from the past
#endif
	vshr.u64	$t2,$e,#@Sigma1[2]
___
$code.=<<___;
	vld1.64		{$K},[$Ktbl,:64]!	@ K[i++]
	vsli.64		$t0,$e,#`64-@Sigma1[0]`
	vsli.64		$t1,$e,#`64-@Sigma1[1]`
	vmov		$Ch,$e
	vsli.64		$t2,$e,#`64-@Sigma1[2]`
#if $i<16 && defined(__ARMEL__)
	vrev64.8	@X[$i],@X[$i]
#endif
	veor		$t1,$t0
	vbsl		$Ch,$f,$g		@ Ch(e,f,g)
	vshr.u64	$t0,$a,#@Sigma0[0]
	veor		$t2,$t1			@ Sigma1(e)
	vadd.i64	$T1,$Ch,$h
	vshr.u64	$t1,$a,#@Sigma0[1]
	vsli.64		$t0,$a,#`64-@Sigma0[0]`
	vadd.i64	$T1,$t2
	vshr.u64	$t2,$a,#@Sigma0[2]
	vadd.i64	$K,@X[$i%16]
	vsli.64		$t1,$a,#`64-@Sigma0[1]`
	veor		$Maj,$a,$b
	vsli.64		$t2,$a,#`64-@Sigma0[2]`
	veor		$h,$t0,$t1
	vadd.i64	$T1,$K
	vbsl		$Maj,$c,$b		@ Maj(a,b,c)
	veor		$h,$t2			@ Sigma0(a)
	vadd.i64	$d,$T1
	vadd.i64	$Maj,$T1
	@ vadd.i64	$h,$Maj
___
}

sub NEON_16_79() {
my $i=shift;

if ($i&1)	{ &NEON_00_15($i,@_); return; }

# 2x-vectorized, therefore runs every 2nd round
my @X=map("q$_",(0..7));			# view @X as 128-bit vector
my ($t0,$t1,$s0,$s1) = map("q$_",(12..15));	# temps
my ($d0,$d1,$d2) = map("d$_",(24..26));		# temps from NEON_00_15
my $e=@_[4];					# $e from NEON_00_15
$i /= 2;
$code.=<<___;
	vshr.u64	$t0,@X[($i+7)%8],#@sigma1[0]
	vshr.u64	$t1,@X[($i+7)%8],#@sigma1[1]
	 vadd.i64	@_[0],d30			@ h+=Maj from the past
	vshr.u64	$s1,@X[($i+7)%8],#@sigma1[2]
	vsli.64		$t0,@X[($i+7)%8],#`64-@sigma1[0]`
	vext.8		$s0,@X[$i%8],@X[($i+1)%8],#8	@ X[i+1]
	vsli.64		$t1,@X[($i+7)%8],#`64-@sigma1[1]`
	veor		$s1,$t0
	vshr.u64	$t0,$s0,#@sigma0[0]
	veor		$s1,$t1				@ sigma1(X[i+14])
	vshr.u64	$t1,$s0,#@sigma0[1]
	vadd.i64	@X[$i%8],$s1
	vshr.u64	$s1,$s0,#@sigma0[2]
	vsli.64		$t0,$s0,#`64-@sigma0[0]`
	vsli.64		$t1,$s0,#`64-@sigma0[1]`
	vext.8		$s0,@X[($i+4)%8],@X[($i+5)%8],#8	@ X[i+9]
	veor		$s1,$t0
	vshr.u64	$d0,$e,#@Sigma1[0]		@ from NEON_00_15
	vadd.i64	@X[$i%8],$s0
	vshr.u64	$d1,$e,#@Sigma1[1]		@ from NEON_00_15
	veor		$s1,$t1				@ sigma0(X[i+1])
	vshr.u64	$d2,$e,#@Sigma1[2]		@ from NEON_00_15
	vadd.i64	@X[$i%8],$s1
___
	&NEON_00_15(2*$i,@_);
}

$code.=<<___;
#if __ARM_MAX_ARCH__>=7
.arch	armv7-a
.fpu	neon

.type	sha512_block_data_order_neon,%function
.align	4
sha512_block_data_order_neon:
.LNEON:
	dmb				@ errata #451034 on early Cortex A8
	add	$len,$inp,$len,lsl#7	@ len to point at the end of inp
	adr	$Ktbl,K512
	VFP_ABI_PUSH
	vldmia	$ctx,{$A-$H}		@ load context
.Loop_neon:
___
for($i=0;$i<16;$i++)	{ &NEON_00_15($i,@V); unshift(@V,pop(@V)); }
$code.=<<___;
	mov		$cnt,#4
.L16_79_neon:
	subs		$cnt,#1
___
for(;$i<32;$i++)	{ &NEON_16_79($i,@V); unshift(@V,pop(@V)); }
$code.=<<___;
	bne		.L16_79_neon

	 vadd.i64	$A,d30		@ h+=Maj from the past
	vldmia		$ctx,{d24-d31}	@ load context to temp
	vadd.i64	q8,q12		@ vectorized accumulate
	vadd.i64	q9,q13
	vadd.i64	q10,q14
	vadd.i64	q11,q15
	vstmia		$ctx,{$A-$H}	@ save context
	teq		$inp,$len
	sub		$Ktbl,#640	@ rewind K512
	bne		.Loop_neon

	VFP_ABI_POP
	ret				@ bx lr
.size	sha512_block_data_order_neon,.-sha512_block_data_order_neon
#endif
___
}
$code.=<<___;
.asciz	"SHA512 block transform for ARMv4/NEON, CRYPTOGAMS by <appro\@openssl.org>"
.align	2
#if __ARM_MAX_ARCH__>=7 && !defined(__KERNEL__)
<<<<<<< HEAD
.comm	GFp_armcap_P,4,4
=======
.comm	OPENSSL_armcap_P,4,4
.hidden	OPENSSL_armcap_P
>>>>>>> 4281bcd5
#endif
___

$code =~ s/\`([^\`]*)\`/eval $1/gem;
$code =~ s/\bbx\s+lr\b/.word\t0xe12fff1e/gm;	# make it possible to compile with -march=armv4
$code =~ s/\bret\b/bx	lr/gm;

open SELF,$0;
while(<SELF>) {
	next if (/^#!/);
	last if (!s/^#/@/ and !/^$/);
	print;
}
close SELF;

print $code;
close STDOUT; # enforce flush<|MERGE_RESOLUTION|>--- conflicted
+++ resolved
@@ -647,12 +647,8 @@
 .asciz	"SHA512 block transform for ARMv4/NEON, CRYPTOGAMS by <appro\@openssl.org>"
 .align	2
 #if __ARM_MAX_ARCH__>=7 && !defined(__KERNEL__)
-<<<<<<< HEAD
 .comm	GFp_armcap_P,4,4
-=======
-.comm	OPENSSL_armcap_P,4,4
-.hidden	OPENSSL_armcap_P
->>>>>>> 4281bcd5
+.hidden	GFp_armcap_P
 #endif
 ___
 
