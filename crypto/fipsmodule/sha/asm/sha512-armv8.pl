--- conflicted
+++ resolved
@@ -171,13 +171,9 @@
 }
 
 $code.=<<___;
-<<<<<<< HEAD
-#include <GFp/arm_arch.h>
-=======
 #ifndef	__KERNEL__
-# include <openssl/arm_arch.h>
-#endif
->>>>>>> 0a3663a6
+# include <GFp/arm_arch.h>
+#endif
 
 .text
 
@@ -188,22 +184,13 @@
 $func:
 ___
 $code.=<<___	if ($SZ==4);
-<<<<<<< HEAD
-#ifdef	__ILP32__
-	ldrsw	x16,.LGFp_armcap_P
-#else
-	ldr	x16,.LGFp_armcap_P
-#endif
-	adr	x17,.LGFp_armcap_P
-=======
 #ifndef	__KERNEL__
 # ifdef	__ILP32__
-	ldrsw	x16,.LOPENSSL_armcap_P
+	ldrsw	x16,.LGFp_armcap_P
 # else
-	ldr	x16,.LOPENSSL_armcap_P
+	ldr	x16,.LGFp_armcap_P
 # endif
-	adr	x17,.LOPENSSL_armcap_P
->>>>>>> 0a3663a6
+	adr	x17,.LGFp_armcap_P
 	add	x16,x16,x17
 	ldr	w16,[x16]
 	tst	w16,#ARMV8_SHA256
@@ -345,20 +332,12 @@
 .size	.LK$BITS,.-.LK$BITS
 #ifndef	__KERNEL__
 .align	3
-<<<<<<< HEAD
 .LGFp_armcap_P:
-#ifdef	__ILP32__
+# ifdef	__ILP32__
 	.long	GFp_armcap_P-.
-#else
+# else
 	.quad	GFp_armcap_P-.
-=======
-.LOPENSSL_armcap_P:
-# ifdef	__ILP32__
-	.long	OPENSSL_armcap_P-.
-# else
-	.quad	OPENSSL_armcap_P-.
 # endif
->>>>>>> 0a3663a6
 #endif
 .asciz	"SHA$BITS block transform for ARMv8, CRYPTOGAMS by <appro\@openssl.org>"
 .align	2
@@ -447,13 +426,9 @@
 }
 
 $code.=<<___;
-<<<<<<< HEAD
+#ifndef	__KERNEL__
 .comm	GFp_armcap_P,4,4
-=======
-#ifndef	__KERNEL__
-.comm	OPENSSL_armcap_P,4,4
-#endif
->>>>>>> 0a3663a6
+#endif
 ___
 
 {   my  %opcode = (
