/* Copyright (C) 1995-1998 Eric Young (eay@cryptsoft.com)
 * All rights reserved.
 *
 * This package is an SSL implementation written
 * by Eric Young (eay@cryptsoft.com).
 * The implementation was written so as to conform with Netscapes SSL.
 *
 * This library is free for commercial and non-commercial use as long as
 * the following conditions are aheared to.  The following conditions
 * apply to all code found in this distribution, be it the RC4, RSA,
 * lhash, DES, etc., code; not just the SSL code.  The SSL documentation
 * included with this distribution is covered by the same copyright terms
 * except that the holder is Tim Hudson (tjh@cryptsoft.com).
 *
 * Copyright remains Eric Young's, and as such any Copyright notices in
 * the code are not to be removed.
 * If this package is used in a product, Eric Young should be given attribution
 * as the author of the parts of the library used.
 * This can be in the form of a textual message at program startup or
 * in documentation (online or textual) provided with the package.
 *
 * Redistribution and use in source and binary forms, with or without
 * modification, are permitted provided that the following conditions
 * are met:
 * 1. Redistributions of source code must retain the copyright
 *    notice, this list of conditions and the following disclaimer.
 * 2. Redistributions in binary form must reproduce the above copyright
 *    notice, this list of conditions and the following disclaimer in the
 *    documentation and/or other materials provided with the distribution.
 * 3. All advertising materials mentioning features or use of this software
 *    must display the following acknowledgement:
 *    "This product includes cryptographic software written by
 *     Eric Young (eay@cryptsoft.com)"
 *    The word 'cryptographic' can be left out if the rouines from the library
 *    being used are not cryptographic related :-).
 * 4. If you include any Windows specific code (or a derivative thereof) from
 *    the apps directory (application code) you must include an acknowledgement:
 *    "This product includes software written by Tim Hudson (tjh@cryptsoft.com)"
 *
 * THIS SOFTWARE IS PROVIDED BY ERIC YOUNG ``AS IS'' AND
 * ANY EXPRESS OR IMPLIED WARRANTIES, INCLUDING, BUT NOT LIMITED TO, THE
 * IMPLIED WARRANTIES OF MERCHANTABILITY AND FITNESS FOR A PARTICULAR PURPOSE
 * ARE DISCLAIMED.  IN NO EVENT SHALL THE AUTHOR OR CONTRIBUTORS BE LIABLE
 * FOR ANY DIRECT, INDIRECT, INCIDENTAL, SPECIAL, EXEMPLARY, OR CONSEQUENTIAL
 * DAMAGES (INCLUDING, BUT NOT LIMITED TO, PROCUREMENT OF SUBSTITUTE GOODS
 * OR SERVICES; LOSS OF USE, DATA, OR PROFITS; OR BUSINESS INTERRUPTION)
 * HOWEVER CAUSED AND ON ANY THEORY OF LIABILITY, WHETHER IN CONTRACT, STRICT
 * LIABILITY, OR TORT (INCLUDING NEGLIGENCE OR OTHERWISE) ARISING IN ANY WAY
 * OUT OF THE USE OF THIS SOFTWARE, EVEN IF ADVISED OF THE POSSIBILITY OF
 * SUCH DAMAGE.
 *
 * The licence and distribution terms for any publically available version or
 * derivative of this code cannot be changed.  i.e. this code cannot simply be
 * copied and put under another distribution licence
 * [including the GNU Public Licence.] */

#include <openssl/rsa.h>

#include <limits.h>
#include <string.h>

#include <openssl/bn.h>
#include <openssl/err.h>
#include <openssl/mem.h>

#include "internal.h"
#include "../internal.h"


/* Prototypes to avoid -Wmissing-prototypes warnings. */
int rsa_new_end(RSA *rsa);

int rsa_new_end(RSA *rsa) {
  assert(rsa->n != NULL);
  assert(rsa->e != NULL);

  assert(rsa->d != NULL);
  assert(BN_get_flags(rsa->d, BN_FLG_CONSTTIME));

  assert(rsa->p != NULL);
  assert(BN_get_flags(rsa->p, BN_FLG_CONSTTIME));

  assert(rsa->q != NULL);
  assert(BN_get_flags(rsa->q, BN_FLG_CONSTTIME));

  assert(rsa->dmp1 != NULL);
  assert(BN_get_flags(rsa->dmp1, BN_FLG_CONSTTIME));

  assert(rsa->dmq1 != NULL);
  assert(BN_get_flags(rsa->dmq1, BN_FLG_CONSTTIME));

  assert(rsa->iqmp != NULL);
  assert(BN_get_flags(rsa->iqmp, BN_FLG_CONSTTIME));

  BN_CTX *ctx = BN_CTX_new();
  if (ctx == NULL) {
    return 0;
  }

  int ret = 0;

  BIGNUM qq;
  BN_init(&qq);
  BN_set_flags(&qq, BN_FLG_CONSTTIME);

  rsa->mont_n = BN_MONT_CTX_new();
  rsa->mont_p = BN_MONT_CTX_new();
  rsa->mont_q = BN_MONT_CTX_new();
  rsa->mont_qq = BN_MONT_CTX_new();
  rsa->qmn_mont = BN_new();
  rsa->iqmp_mont = BN_new();
  if (rsa->mont_n == NULL ||
      rsa->mont_p == NULL ||
      rsa->mont_q == NULL ||
      rsa->mont_q == NULL ||
      rsa->mont_qq == NULL ||
      rsa->qmn_mont == NULL ||
      rsa->iqmp_mont == NULL ||
      !BN_MONT_CTX_set(rsa->mont_n, rsa->n, ctx) ||
      !BN_MONT_CTX_set(rsa->mont_p, rsa->p, ctx) ||
      !BN_MONT_CTX_set(rsa->mont_q, rsa->q, ctx) ||
      !BN_mod_mul_montgomery(&qq, rsa->q, rsa->q, rsa->mont_n, ctx) ||
      !BN_to_montgomery(&qq, &qq, rsa->mont_n, ctx) ||
      !BN_MONT_CTX_set(rsa->mont_qq, &qq, ctx) ||
      !BN_to_montgomery(rsa->qmn_mont, rsa->q, rsa->mont_n, ctx) ||
      !BN_to_montgomery(rsa->iqmp_mont, rsa->iqmp, rsa->mont_p, ctx)) {
    goto err;
  }

  ret = RSA_check_key(rsa, ctx);

err:
  BN_free(&qq);
  BN_CTX_free(ctx);
  return ret;
}

int RSA_check_key(const RSA *key, BN_CTX *ctx) {
  assert(ctx);

<<<<<<< HEAD
  BIGNUM n, pm1, qm1, lcm, gcd, de, dmp1, dmq1, iqmp;
  int ok = 0;
=======
int RSA_check_key(const RSA *key) {
  BIGNUM n, pm1, qm1, lcm, gcd, de, dmp1, dmq1, iqmp_times_q;
  BN_CTX *ctx;
  int ok = 0, has_crt_values;

  if (RSA_is_opaque(key)) {
    /* Opaque keys can't be checked. */
    return 1;
  }

  if ((key->p != NULL) != (key->q != NULL)) {
    OPENSSL_PUT_ERROR(RSA, RSA_R_ONLY_ONE_OF_P_Q_GIVEN);
    return 0;
  }

  if (!key->n || !key->e) {
    OPENSSL_PUT_ERROR(RSA, RSA_R_VALUE_MISSING);
    return 0;
  }

  if (!key->d || !key->p) {
    /* For a public key, or without p and q, there's nothing that can be
     * checked. */
    return 1;
  }

  ctx = BN_CTX_new();
  if (ctx == NULL) {
    OPENSSL_PUT_ERROR(RSA, ERR_R_MALLOC_FAILURE);
    return 0;
  }
>>>>>>> 7241ca5c

  BN_init(&n);
  BN_init(&pm1);
  BN_init(&qm1);
  BN_init(&lcm);
  BN_init(&gcd);
  BN_init(&de);
  BN_init(&dmp1);
  BN_init(&dmq1);
  BN_init(&iqmp_times_q);

  /* The public modulus must be at least 2048 bits. |RSAPublicKey::sign|
   * depends on this check; without it, |RSAPublicKey::sign| would generate
   * padding that is invalid (too few 0xFF bytes) for very small keys. */
  if (RSA_size(key) < 256) {
    OPENSSL_PUT_ERROR(RSA, RSA_R_KEY_SIZE_TOO_SMALL);
    goto out;
  }
  /* XXX: The maximum limit of 4096 bits is primarily due to lack of testing
   * of larger key sizes; see, in particular,
   * https://www.mail-archive.com/openssl-dev@openssl.org/msg44586.html and
   * https://www.mail-archive.com/openssl-dev@openssl.org/msg44759.html. Also,
   * this limit might help with memory management decisions later.  */
  if (RSA_size(key) > 512) {
    OPENSSL_PUT_ERROR(RSA, RSA_R_BAD_RSA_PARAMETERS);
    goto out;
  }

  /* Technically |p < q| may be legal, but the implementation of |mod_exp| has
   * been optimized such that it is now required that |p > q|. |p == q| is
   * definitely *not* OK. To support keys with |p < q| in the future, we can
   * provide a function that swaps |p| and |q| and recalculates the CRT
   * parameters via the currently-deleted |RSA_recover_crt_params|. Or we can
   * just avoid using the CRT when |p < q|. */
  if (BN_cmp(key->p, key->q) <= 0) {
    OPENSSL_PUT_ERROR(RSA, RSA_R_BAD_RSA_PARAMETERS);
    goto out;
  }

  if (/* n = pq */
      !BN_mul(&n, key->p, key->q, ctx) ||
      /* lcm = lcm(p-1, q-1) */
      !BN_sub(&pm1, key->p, BN_value_one()) ||
      !BN_sub(&qm1, key->q, BN_value_one()) ||
      !BN_mul(&lcm, &pm1, &qm1, ctx) ||
      !BN_gcd(&gcd, &pm1, &qm1, ctx) ||
      !BN_div(&lcm, NULL, &lcm, &gcd, ctx) ||
      /* de = d*e mod lcm(p-1, q-1) */
      !BN_mod_mul(&de, key->d, key->e, &lcm, ctx)) {
    OPENSSL_PUT_ERROR(RSA, ERR_LIB_BN);
    goto out;
  }

  if (BN_cmp(&n, key->n) != 0) {
    OPENSSL_PUT_ERROR(RSA, RSA_R_N_NOT_EQUAL_P_Q);
    goto out;
  }

  if (!BN_is_one(&de)) {
    OPENSSL_PUT_ERROR(RSA, RSA_R_D_E_NOT_CONGRUENT_TO_1);
    goto out;
  }

  if (/* dmp1 = d mod (p-1) */
      !BN_mod(&dmp1, key->d, &pm1, ctx) ||
      /* dmq1 = d mod (q-1) */
      !BN_mod(&dmq1, key->d, &qm1, ctx) ||
      /* iqmp = q^-1 mod p */
      !BN_mod_inverse(&iqmp, key->q, key->p, ctx)) {
    OPENSSL_PUT_ERROR(RSA, ERR_LIB_BN);
    goto out;
  }

<<<<<<< HEAD
  if (BN_cmp(&dmp1, key->dmp1) != 0 ||
      BN_cmp(&dmq1, key->dmq1) != 0 ||
      BN_cmp(&iqmp, key->iqmp) != 0) {
    OPENSSL_PUT_ERROR(RSA, RSA_R_CRT_VALUES_INCORRECT);
    goto out;
=======
  if (has_crt_values && num_additional_primes == 0) {
    if (/* dmp1 = d mod (p-1) */
        !BN_mod(&dmp1, key->d, &pm1, ctx) ||
        /* dmq1 = d mod (q-1) */
        !BN_mod(&dmq1, key->d, &qm1, ctx) ||
        /* iqmp = q^-1 mod p */
        !BN_mod_mul(&iqmp_times_q, key->iqmp, key->q, key->p, ctx)) {
      OPENSSL_PUT_ERROR(RSA, ERR_LIB_BN);
      goto out;
    }

    if (BN_cmp(&dmp1, key->dmp1) != 0 ||
        BN_cmp(&dmq1, key->dmq1) != 0 ||
        BN_cmp(key->iqmp, key->p) >= 0 ||
        !BN_is_one(&iqmp_times_q)) {
      OPENSSL_PUT_ERROR(RSA, RSA_R_CRT_VALUES_INCORRECT);
      goto out;
    }
>>>>>>> 7241ca5c
  }

  ok = 1;

out:
  BN_free(&n);
  BN_free(&pm1);
  BN_free(&qm1);
  BN_free(&lcm);
  BN_free(&gcd);
  BN_free(&de);
  BN_free(&dmp1);
  BN_free(&dmq1);
<<<<<<< HEAD
  BN_free(&iqmp);
=======
  BN_free(&iqmp_times_q);
  BN_CTX_free(ctx);

  return ok;
}

int RSA_recover_crt_params(RSA *rsa) {
  BN_CTX *ctx;
  BIGNUM *totient, *rem, *multiple, *p_plus_q, *p_minus_q;
  int ok = 0;

  if (rsa->n == NULL || rsa->e == NULL || rsa->d == NULL) {
    OPENSSL_PUT_ERROR(RSA, RSA_R_EMPTY_PUBLIC_KEY);
    return 0;
  }

  if (rsa->p || rsa->q || rsa->dmp1 || rsa->dmq1 || rsa->iqmp) {
    OPENSSL_PUT_ERROR(RSA, RSA_R_CRT_PARAMS_ALREADY_GIVEN);
    return 0;
  }

  if (rsa->additional_primes != NULL) {
    OPENSSL_PUT_ERROR(RSA, RSA_R_CANNOT_RECOVER_MULTI_PRIME_KEY);
    return 0;
  }

  /* This uses the algorithm from section 9B of the RSA paper:
   * http://people.csail.mit.edu/rivest/Rsapaper.pdf */
>>>>>>> 7241ca5c

  return ok;
}<|MERGE_RESOLUTION|>--- conflicted
+++ resolved
@@ -138,42 +138,8 @@
 int RSA_check_key(const RSA *key, BN_CTX *ctx) {
   assert(ctx);
 
-<<<<<<< HEAD
-  BIGNUM n, pm1, qm1, lcm, gcd, de, dmp1, dmq1, iqmp;
+  BIGNUM n, pm1, qm1, lcm, gcd, de, dmp1, dmq1, iqmp_times_q;
   int ok = 0;
-=======
-int RSA_check_key(const RSA *key) {
-  BIGNUM n, pm1, qm1, lcm, gcd, de, dmp1, dmq1, iqmp_times_q;
-  BN_CTX *ctx;
-  int ok = 0, has_crt_values;
-
-  if (RSA_is_opaque(key)) {
-    /* Opaque keys can't be checked. */
-    return 1;
-  }
-
-  if ((key->p != NULL) != (key->q != NULL)) {
-    OPENSSL_PUT_ERROR(RSA, RSA_R_ONLY_ONE_OF_P_Q_GIVEN);
-    return 0;
-  }
-
-  if (!key->n || !key->e) {
-    OPENSSL_PUT_ERROR(RSA, RSA_R_VALUE_MISSING);
-    return 0;
-  }
-
-  if (!key->d || !key->p) {
-    /* For a public key, or without p and q, there's nothing that can be
-     * checked. */
-    return 1;
-  }
-
-  ctx = BN_CTX_new();
-  if (ctx == NULL) {
-    OPENSSL_PUT_ERROR(RSA, ERR_R_MALLOC_FAILURE);
-    return 0;
-  }
->>>>>>> 7241ca5c
 
   BN_init(&n);
   BN_init(&pm1);
@@ -242,37 +208,17 @@
       /* dmq1 = d mod (q-1) */
       !BN_mod(&dmq1, key->d, &qm1, ctx) ||
       /* iqmp = q^-1 mod p */
-      !BN_mod_inverse(&iqmp, key->q, key->p, ctx)) {
+      !BN_mod_mul(&iqmp_times_q, key->iqmp, key->q, key->p, ctx)) {
     OPENSSL_PUT_ERROR(RSA, ERR_LIB_BN);
     goto out;
   }
 
-<<<<<<< HEAD
   if (BN_cmp(&dmp1, key->dmp1) != 0 ||
       BN_cmp(&dmq1, key->dmq1) != 0 ||
-      BN_cmp(&iqmp, key->iqmp) != 0) {
+      BN_cmp(key->iqmp, key->p) >= 0 ||
+      !BN_is_one(&iqmp_times_q)) {
     OPENSSL_PUT_ERROR(RSA, RSA_R_CRT_VALUES_INCORRECT);
     goto out;
-=======
-  if (has_crt_values && num_additional_primes == 0) {
-    if (/* dmp1 = d mod (p-1) */
-        !BN_mod(&dmp1, key->d, &pm1, ctx) ||
-        /* dmq1 = d mod (q-1) */
-        !BN_mod(&dmq1, key->d, &qm1, ctx) ||
-        /* iqmp = q^-1 mod p */
-        !BN_mod_mul(&iqmp_times_q, key->iqmp, key->q, key->p, ctx)) {
-      OPENSSL_PUT_ERROR(RSA, ERR_LIB_BN);
-      goto out;
-    }
-
-    if (BN_cmp(&dmp1, key->dmp1) != 0 ||
-        BN_cmp(&dmq1, key->dmq1) != 0 ||
-        BN_cmp(key->iqmp, key->p) >= 0 ||
-        !BN_is_one(&iqmp_times_q)) {
-      OPENSSL_PUT_ERROR(RSA, RSA_R_CRT_VALUES_INCORRECT);
-      goto out;
-    }
->>>>>>> 7241ca5c
   }
 
   ok = 1;
@@ -286,38 +232,7 @@
   BN_free(&de);
   BN_free(&dmp1);
   BN_free(&dmq1);
-<<<<<<< HEAD
-  BN_free(&iqmp);
-=======
   BN_free(&iqmp_times_q);
-  BN_CTX_free(ctx);
-
-  return ok;
-}
-
-int RSA_recover_crt_params(RSA *rsa) {
-  BN_CTX *ctx;
-  BIGNUM *totient, *rem, *multiple, *p_plus_q, *p_minus_q;
-  int ok = 0;
-
-  if (rsa->n == NULL || rsa->e == NULL || rsa->d == NULL) {
-    OPENSSL_PUT_ERROR(RSA, RSA_R_EMPTY_PUBLIC_KEY);
-    return 0;
-  }
-
-  if (rsa->p || rsa->q || rsa->dmp1 || rsa->dmq1 || rsa->iqmp) {
-    OPENSSL_PUT_ERROR(RSA, RSA_R_CRT_PARAMS_ALREADY_GIVEN);
-    return 0;
-  }
-
-  if (rsa->additional_primes != NULL) {
-    OPENSSL_PUT_ERROR(RSA, RSA_R_CANNOT_RECOVER_MULTI_PRIME_KEY);
-    return 0;
-  }
-
-  /* This uses the algorithm from section 9B of the RSA paper:
-   * http://people.csail.mit.edu/rivest/Rsapaper.pdf */
->>>>>>> 7241ca5c
 
   return ok;
 }