--- conflicted
+++ resolved
@@ -113,7 +113,6 @@
   fe_loose T2d;
 } ge_cached;
 
-<<<<<<< HEAD
 // Prevent -Wmissing-prototypes warnings.
 void GFp_x25519_fe_invert(fe *out, const fe *z);
 uint8_t GFp_x25519_fe_isnegative(const fe *f);
@@ -128,44 +127,9 @@
 void GFp_x25519_sc_muladd(uint8_t *s, const uint8_t *a, const uint8_t *b,
                           const uint8_t *c);
 void GFp_x25519_sc_mask(uint8_t a[32]);
-void GFp_x25519_sc_reduce(uint8_t *s);
+void GFp_x25519_sc_reduce(uint8_t s[64]);
 void GFp_x25519_scalar_mult(uint8_t out[32], const uint8_t scalar[32],
                             const uint8_t point[32]);
-=======
-void x25519_ge_tobytes(uint8_t s[32], const ge_p2 *h);
-int x25519_ge_frombytes_vartime(ge_p3 *h, const uint8_t *s);
-void x25519_ge_p3_to_cached(ge_cached *r, const ge_p3 *p);
-void x25519_ge_p1p1_to_p2(ge_p2 *r, const ge_p1p1 *p);
-void x25519_ge_p1p1_to_p3(ge_p3 *r, const ge_p1p1 *p);
-void x25519_ge_add(ge_p1p1 *r, const ge_p3 *p, const ge_cached *q);
-void x25519_ge_sub(ge_p1p1 *r, const ge_p3 *p, const ge_cached *q);
-void x25519_ge_scalarmult_small_precomp(
-    ge_p3 *h, const uint8_t a[32], const uint8_t precomp_table[15 * 2 * 32]);
-void x25519_ge_scalarmult_base(ge_p3 *h, const uint8_t a[32]);
-void x25519_ge_scalarmult(ge_p2 *r, const uint8_t *scalar, const ge_p3 *A);
-void x25519_sc_reduce(uint8_t s[64]);
-
-enum spake2_state_t {
-  spake2_state_init = 0,
-  spake2_state_msg_generated,
-  spake2_state_key_generated,
-};
-
-struct spake2_ctx_st {
-  uint8_t private_key[32];
-  uint8_t my_msg[32];
-  uint8_t password_scalar[32];
-  uint8_t password_hash[64];
-  uint8_t *my_name;
-  size_t my_name_len;
-  uint8_t *their_name;
-  size_t their_name_len;
-  enum spake2_role_t my_role;
-  enum spake2_state_t state;
-  char disable_password_scalar_hack;
-};
-
->>>>>>> 3144d92a
 
 #if defined(__cplusplus)
 }  // extern C
